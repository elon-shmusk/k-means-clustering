--- conflicted
+++ resolved
@@ -1,15 +1,10 @@
 /**
  * to compile and run this file, run the following command:
-<<<<<<< HEAD
- *  gcc -lm -o kmc-serial kmc-serial.c matrix.c && ./kmc-serial data/housing.csv 8
- *
- */
-=======
  *    gcc -lm -o kmc-serial kmc-serial.c matrix.c && ./kmc-serial data/housing.csv 8
  *    gcc -lm -o kmc-serial kmc-serial.c matrix.c && ./kmc-serial 32767 2 8 1024 0
  * 
 */
->>>>>>> 08b15913
+
 
 #include <math.h>
 #include <stdbool.h>
@@ -56,24 +51,6 @@
     unsigned long long num_k_clusters = 4;
     double grid_size = 32;
 
-<<<<<<< HEAD
-    if (argn != 3)
-    {
-        printf("Error: Please provide the input file\n");
-        return 1;
-    }
-    Matrix *data_points = matrix_from_csv_path(argv[1]);
-    if (data_points == NULL)
-    {
-        perror("error reading input");
-        return 1;
-    }
-    n_dimensions = data_points->cols;
-    num_data_points = data_points->rows;
-    num_k_clusters = atoi(argv[2]);
-    Matrix *k_clusters = matrix_create_raw(num_k_clusters, n_dimensions);
-    int *cluster_id = (int *)malloc(num_data_points * sizeof(int));
-=======
     Matrix* data_points;
     int* cluster_id;
     Matrix* k_clusters;
@@ -103,56 +80,12 @@
         return 1;
     }
 
-    // printf("num_data_points: %llu\n", num_data_points);
-    // printf("n_dimensions: %llu\n", n_dimensions);
-    // printf("num_k_clusters: %llu\n", num_k_clusters);
-
-    // if (argn != 3) { printf("Error: Please provide the input file\n"); return 1; }
-    // Matrix* data_points = matrix_from_csv_path(argv[1]);
-    // if (data_points == NULL) { perror("error reading input"); return 1; }
-    // n_dimensions = data_points->cols;
-    // num_data_points = data_points->rows;
-    // num_k_clusters = atoi(argv[2]);
-    // Matrix* k_clusters = matrix_create_raw(num_k_clusters, n_dimensions);
-    // int* cluster_id = (int*)malloc(num_data_points * sizeof(int));
->>>>>>> 08b15913
-
-    // printf("num_data_points: %llu\n", num_data_points);
-    // printf("n_dimensions: %llu\n", n_dimensions);
-    // printf("num_k_clusters: %llu\n", num_k_clusters);
-
-    // randomly initialize data_points between -GRID_SIZE and GRID_SIZE
-    // srand(0);
-    // for (size_t i = 0; i < num_data_points; i++) {
-    //     for (size_t j = 0; j < n_dimensions; j++) {
-    //         data_points[i][j] = (double)rand() / RAND_MAX * 2 * grid_size - grid_size;
-    //     }
-    //     cluster_id[i] = -1;
-    // }
-
-<<<<<<< HEAD
-    // initialize cluster_id
-    for (size_t i = 0; i < num_data_points; i++)
-    {
-        cluster_id[i] = -1;
-    }
-
-    // 3. randomly initialize k_clusters from data_points
-    srand(0);
-    for (size_t i = 0; i < num_k_clusters; i++)
-    {
-=======
     // initialize cluster_id to -1
     cluster_id = (int*)malloc(num_data_points * sizeof(int));
     memset(cluster_id, -1, num_data_points * sizeof(int));
-
-    // for (size_t i = 0; i < num_data_points; i++) {
-    //     cluster_id[i] = -1;
-    // }
     
     // 3. randomly initialize k_clusters from data_points
     for (size_t i = 0; i < num_k_clusters; i++) {
->>>>>>> 08b15913
         size_t rand_index = rand() % num_data_points;
         for (size_t j = 0; j < n_dimensions; j++)
         {
@@ -178,17 +111,6 @@
         for (size_t i = 0; i < num_data_points; i++)
         {
             double min_distance = INFINITY;
-<<<<<<< HEAD
-            if (cluster_id[i] != -1)
-            {
-                min_distance = calculate_euclidean_distance(data_points->data + i * n_dimensions, k_clusters->data + cluster_id[i] * n_dimensions, n_dimensions);
-            }
-            for (size_t k = 0; k < num_k_clusters; k++)
-            {
-                double distance = calculate_euclidean_distance(data_points->data + i * n_dimensions, k_clusters->data + k * n_dimensions, n_dimensions);
-                if (distance < min_distance)
-                {
-=======
             int current_cluster_id = cluster_id[i];
             int i_n_dimensions = i * n_dimensions;
             if (current_cluster_id != -1) {
@@ -197,7 +119,6 @@
             for (size_t k = 0; k < num_k_clusters; k++) {
                 double distance = calculate_euclidean_distance(data_points->data + i_n_dimensions, k_clusters->data + k * n_dimensions, n_dimensions);
                 if (distance < min_distance) {
->>>>>>> 08b15913
                     min_distance = distance;
                     cluster_id[i] = k;
                     is_k_clusters_changed = 1;
@@ -216,20 +137,6 @@
         }
 
         // 5. recalculate the centroids of the clusters
-<<<<<<< HEAD
-        for (int i = 0; i < num_k_clusters; i++)
-        {
-            for (int j = 0; j < n_dimensions; j++)
-            {
-                double sums = 0;
-                size_t num_points = 0;
-                for (int k = 0; k < num_data_points; k++)
-                {
-                    if (cluster_id[k] == i)
-                    {
-                        sums += data_points->data[k * n_dimensions + j];
-                        num_points++;
-=======
         for (int i = 0; i < num_k_clusters; i++) {
             // Loop fission for better performance
             double* sum = (double*)calloc(n_dimensions, sizeof(double));
@@ -241,25 +148,15 @@
                 if (cluster_id[k] == i) {
                     for (int j = 0; j < n_dimensions; j++) {
                         sum[j] += data_points->data[k * n_dimensions + j];
->>>>>>> 08b15913
                     }
                     count++;
                 }
-<<<<<<< HEAD
-                if (num_points > 0)
-                {
-                    double new_value = sums / num_points;
-                    if (fabs(k_clusters->data[i * n_dimensions + j] - new_value) > TOLERANCE)
-                    {
-                        k_clusters->data[i * n_dimensions + j] = new_value;
-=======
             }
             for (int j = 0; j < n_dimensions; j++) {
                 if (count > 0) {
                     double new_centroid = sum[j] / count;
                     if (fabs(k_clusters->data[i * n_dimensions + j] - new_centroid) > TOLERANCE) {
                         k_clusters->data[i * n_dimensions + j] = new_centroid;
->>>>>>> 08b15913
                         is_k_cluster_points_changed = 1;
                     }
                 }
@@ -280,13 +177,8 @@
 
     // print the data_points and their x, y, and cluster_id to output.txt separated by a comma
     // filename is output-date-time.txt in the output folder
-<<<<<<< HEAD
-=======
-    size_t start_col = 0;
-    size_t end_col = n_dimensions - 1;
->>>>>>> 08b15913
     char filename[256];
-    sprintf(filename, "output/output-%ld.txt", time(NULL));
+    sprintf(filename, "output/output-info-%ld.txt", time(NULL));
     FILE *output_file = fopen(filename, "w");
     if (output_file == NULL)
     {
