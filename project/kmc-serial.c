--- conflicted
+++ resolved
@@ -38,26 +38,16 @@
  * @param n_dimensions: the number of dimensions
  * @return the Euclidean distance between the two points
  */
-<<<<<<< HEAD
 double calculate_euclidean_distance(double* data_point, double* k_cluster, size_t n_dimensions) {
     double sum = 0;
     for (size_t i = 0; i < n_dimensions; i++) {
         double difference = data_point[i] - k_cluster[i];
         double square = difference * difference;
         sum += square;
-=======
-double calculate_euclidean_distance(double *data_point, double *k_cluster, size_t n_dimensions)
-{
-    double sum = 0;
-    for (size_t i = 0; i < n_dimensions; i++)
-    {
-        sum += (data_point[i] - k_cluster[i]) * (data_point[i] - k_cluster[i]);
->>>>>>> 49e0d51b
     }
     return sum;
 }
 
-<<<<<<< HEAD
 /**
  * Parse Command Line Arguments function
  * This function parses the command line arguments and initializes
@@ -288,248 +278,6 @@
 
     // print the results
     print_results_to_file(iteration_converged, reason_converged, time_taken);
-=======
-/*
-*   function for randomly initialize k_clusters from data_points
-*/
-void initialize_k_clusters(Matrix* data_points, Matrix* k_clusters, unsigned long long num_data_points, unsigned long long n_dimensions, unsigned long long num_k_clusters) {
-    for (size_t i = 0; i < num_k_clusters; i++) {
-        size_t rand_index = rand() % num_data_points;
-        for (size_t j = 0; j < n_dimensions; j++)
-        {
-            k_clusters->data[i * n_dimensions + j] = data_points->data[rand_index * n_dimensions + j];
-        }
-    }
-}
-
-/*
-*   function for assign each data point to the nearest centroid
-*/
-size_t assign_data_points(Matrix* data_points, Matrix* k_clusters, int* cluster_id, unsigned long long num_data_points, unsigned long long n_dimensions, unsigned long long num_k_clusters) {
-    size_t is_k_clusters_changed = 0;
-    for (size_t i = 0; i < num_data_points; i++)
-    {
-        double min_distance = INFINITY;
-        int current_cluster_id = cluster_id[i];
-        int i_n_dimensions = i * n_dimensions;
-        if (current_cluster_id != -1) {
-            min_distance = calculate_euclidean_distance(data_points->data + i_n_dimensions, k_clusters->data + current_cluster_id * n_dimensions, n_dimensions);
-        }
-        for (size_t k = 0; k < num_k_clusters; k++) {
-            double distance = calculate_euclidean_distance(data_points->data + i_n_dimensions, k_clusters->data + k * n_dimensions, n_dimensions);
-            if (distance < min_distance) {
-                min_distance = distance;
-                cluster_id[i] = k;
-                is_k_clusters_changed = 1;
-            }
-        }
-    }
-    return is_k_clusters_changed;
-}
-
-
-/*
-*   function for centroids calculation
-*/
-size_t calculate_centroids(Matrix* data_points, int* cluster_id, Matrix* k_clusters, unsigned long long num_data_points, unsigned long long n_dimensions, unsigned long long num_k_clusters) {
-    size_t is_k_cluster_points_changed = 0;
-    for (int i = 0; i < num_k_clusters; i++) {
-        // Loop fission for better performance
-        double* sum = (double*)calloc(n_dimensions, sizeof(double));
-        int count = 0;
-        // for (int j = 0; j < n_dimensions; j++) {
-        //     sum[j] = 0;
-        // }
-        for (int k = 0; k < num_data_points; k++) {
-            if (cluster_id[k] == i) {
-                for (int j = 0; j < n_dimensions; j++) {
-                    sum[j] += data_points->data[k * n_dimensions + j];
-                }
-                count++;
-            }
-        }
-        for (int j = 0; j < n_dimensions; j++) {
-            if (count > 0) {
-                double new_centroid = sum[j] / count;
-                if (fabs(k_clusters->data[i * n_dimensions + j] - new_centroid) > TOLERANCE) {
-                    k_clusters->data[i * n_dimensions + j] = new_centroid;
-                    is_k_cluster_points_changed = 1;
-                }
-            }
-        }
-        free(sum);
-    }
-    return is_k_cluster_points_changed;
-}
-
-/**
- * make an output fuction for the info
-*/
-void write_output_info(char* filename, unsigned long long num_clusters, unsigned long long num_points, int* cluster_id, unsigned long long num_data_points, unsigned long long num_k_clusters, unsigned long long iterations_reached, unsigned long long reason) {
-    FILE *output_file = fopen(filename, "w");
-    if (output_file == NULL)
-    {
-        printf("Error opening file for writing.\n");
-        return;
-    }
-
-    // Print the number of clusters and points
-    fprintf(output_file, "num_clusters\t%llu\nnum_points\t%llu\n\n", num_k_clusters, num_data_points);
-
-    // Initialize an array to count the number of points in each cluster
-    int* points_in_cluster = calloc(num_k_clusters, sizeof(int));
-    for (size_t i = 0; i < num_data_points; i++) {
-        points_in_cluster[cluster_id[i]]++; 
-    }
-
-    // Print the number of points in each cluster
-    fprintf(output_file, "cluster\tnum_points\n");
-    for (size_t i = 0; i < num_k_clusters; i++) {
-        fprintf(output_file, "%zu\t%d\n", i, points_in_cluster[i]);
-    }
-    fprintf(output_file, "\n");
-
-    // Print the reason for convergence
-    char* reason_string;
-    switch(reason) {
-        case 0:
-            reason_string = "max iterations reached";
-            break;
-        case 1:
-            reason_string = "no change in cluster centroids";
-            break;
-        case 2:
-            reason_string = "no change in cluster points";
-            break;
-        default:
-            reason_string = "unknown";
-            break;
-    }
-    
-    fprintf(output_file, "converged after %llu iterations\nconverged due to %s\n", iterations_reached, reason_string);
-
-    // Close the output file
-    fclose(output_file);
-    free(points_in_cluster);
-}
-
-/**
- * make an output fuction for the data points
-*/
-void write_output_data_points(char* filename, Matrix* data_points, int* cluster_id, unsigned long long num_data_points, unsigned long long n_dimensions) {
-    FILE *output_file = fopen(filename, "w");
-    for (size_t i = 0; i < num_data_points; i++) {
-        for (size_t j = 0; j < n_dimensions; j++) {
-            fprintf(output_file, "%f,", data_points->data[i * n_dimensions + j]);
-        }
-        fprintf(output_file, "%d\n", cluster_id[i]);
-    }
-    fclose(output_file);
-}
-
-/**
-* Parse command line arguments function
-* This function parses the command line arguments
-*/
-void parse_command_line_arguments(int _argn, char *_argv[], unsigned long long *_num_data_points, unsigned long long *_n_dimensions, unsigned long long *_num_k_clusters, double *_grid_size, Matrix **_data_points, int **_cluster_id, Matrix **_k_clusters) {
-    // parse command line arguments
-    if (_argn == 1) {
-        *_data_points = matrix_random_grid(*_num_data_points, *_n_dimensions, *_grid_size);
-        *_k_clusters = matrix_create_raw(*_num_k_clusters, *_n_dimensions);
-    } else if (_argn == 3) {
-        *_data_points = matrix_from_csv_path(_argv[1]);
-        if (*_data_points == NULL) { perror("error reading input"); exit(1); }
-        *_n_dimensions = (*_data_points)->cols;
-        *_num_data_points = (*_data_points)->rows;
-        *_num_k_clusters = atoi(_argv[2]);
-        *_k_clusters = matrix_create_raw(*_num_k_clusters, *_n_dimensions);
-    } else if (_argn == 5 || _argn == 6) {
-        *_num_data_points = atoi(_argv[1]);
-        *_n_dimensions = atoi(_argv[2]);
-        *_num_k_clusters = atoi(_argv[3]);
-        *_grid_size = atof(_argv[4]);
-        srand((_argn == 6) ? atoi(_argv[5]) : time(NULL));
-        *_data_points = matrix_random_grid(*_num_data_points, *_n_dimensions, *_grid_size);
-        *_k_clusters = matrix_create_raw(*_num_k_clusters, *_n_dimensions);
-    } else {
-        printf("Usage: %s <input_file> <num_k_clusters>\n", _argv[0]);
-        printf("Usage: %s <num_data_points> <n_dimensions> <num_k_clusters> <grid_size> [seed]\n", _argv[0]);
-        exit(1);
-    }
-
-    // initialize cluster_id to -1
-    *_cluster_id = (int*)malloc(*_num_data_points * sizeof(int));
-    memset(*_cluster_id, -1, *_num_data_points * sizeof(int));
-}
-
-
-int main(int argn, char *argv[])
-{
-    // declare variables
-    unsigned long long num_data_points = 10;
-    unsigned long long n_dimensions = 2;
-    unsigned long long num_k_clusters = 4;
-    double grid_size = 32;
-
-    Matrix* data_points;
-    int* cluster_id;
-    Matrix* k_clusters;
-
-    // parse command line arguments
-    parse_command_line_arguments(argn, argv, &num_data_points, &n_dimensions, &num_k_clusters, &grid_size, &data_points, &cluster_id, &k_clusters);
-    
-    initialize_k_clusters(data_points, k_clusters, num_data_points, n_dimensions, num_k_clusters);
-   
-    // declare conditions for convergence
-    size_t max_iterations = 300;
-    size_t is_k_clusters_changed;
-    size_t is_k_cluster_points_changed;
-
-    size_t iterations_reached = 0;
-    size_t reason = 0;
-
-    // 6. repeat steps 4 and 5 until convergence
-    for (size_t iteration = 0; iteration < max_iterations; iteration++)
-    {
-        // is_k_clusters_changed = 0;
-        // is_k_cluster_points_changed = 0;
-
-        is_k_clusters_changed = assign_data_points(data_points, k_clusters, cluster_id, num_data_points, n_dimensions, num_k_clusters);
-
-        // check for convergence
-        if (!is_k_clusters_changed)
-        {
-            iterations_reached = iteration;
-            reason = 1;
-            // printf("is_k_clusters_changed: %d\n", is_k_clusters_changed);
-            // printf("Converged at iteration %d\n", iteration);
-            break;
-        }
-
-        is_k_clusters_changed = calculate_centroids(data_points, cluster_id, k_clusters, num_data_points, n_dimensions, num_k_clusters);
-        
-        // check for convergence
-        if (!is_k_cluster_points_changed)
-        {
-            iterations_reached = iteration;
-            reason = 2;
-            // printf("is_k_cluster_points_changed: %d\n", is_k_cluster_points_changed);
-            // printf("Converged at iteration %d\n", iteration);
-            break;
-        }
-    }
-    
-
-    // write output info
-    // write to output-info-[time].txt
-    char filename[64];
-    sprintf(filename, "output/output-info-%ld.txt", time(NULL));
-    write_output_info(filename, num_k_clusters, num_data_points, cluster_id, num_data_points, num_k_clusters, iterations_reached, reason);
-
-    // write output data points
-    sprintf(filename, "output/output-points-%ld.txt", time(NULL));
-    write_output_data_points(filename, data_points, cluster_id, num_data_points, n_dimensions);
->>>>>>> 49e0d51b
 
     // Free memory
     matrix_free(data_points);
